# Copyright 2022 DeepMind Technologies Limited. All Rights Reserved.
#
# Licensed under the Apache License, Version 2.0 (the "License");
# you may not use this file except in compliance with the License.
# You may obtain a copy of the License at
#
#     http://www.apache.org/licenses/LICENSE-2.0
#
# Unless required by applicable law or agreed to in writing, software
# distributed under the License is distributed on an "AS IS" BASIS,
# WITHOUT WARRANTIES OR CONDITIONS OF ANY KIND, either express or implied.
# See the License for the specific language governing permissions and
# limitations under the License.
"""K-FAC curvature explicit and implicit estimators.

Curvature matrices are always defined in terms of some single differentiable
function of the parameters and inputs. In all cases in this module this quantity
is not the output from the model function (usually provided as argument to the
constructor of each curvature matrix), but is the sum of all losses
(weighted accordingly) which have been registered with a loss tag in the
computation graph of the model function. This quantity is referred to as the
``total_loss``.

In this module there are three curvature matrices considered:
  ``H`` - the Hessian matrix
  ``F`` - the Fisher matrix
  ``G`` - The Generalized Gauss-Newton(GGN) matrix
Vectors that are multiplied by a curvature matrix (or any of its matrix powers)
are always represented as a PyTree structure, equivalent to the parameters of
the model function. In all functions such vector is named
``parameter_structured_vector`` in the argument list.

Factors of a matrix ``M`` are defined as matrices ``B`` such that ``BB^T = M``.
If we have to left-multiply ``B`` with a vector ``v``, than ``v`` has the same
format as if we have to multiply the whole curvature matrix ``M``. However the
second size of ``B`` is not clearly defined (and can be different for the
different curvature matrices). In all methods working with factors, e.g. if we
need to right multiply ``B`` with a vector ``v`` or the result of left
multiplying ``B`` by a parameter structured vector, then the provided vector
``v`` should be a list of lists of arrays. Each element of ``v`` corresponds to
a single loss registered in the model function, and its elements should have the
shapes as the corresponding ``loss.XXX_inner_shapes`` (XXX=Hessian, Fisher or
GGN). In all function such vector is named ``loss_vectors`` in the argument
list.

See for example: www.cs.utoronto.ca/~jmartens/docs/HF_book_chapter.pdf and
https://arxiv.org/abs/1412.1193 for more information about the Hessian, Fisher
and GGN matrices and how to compute matrix-vector products.
"""
import abc
import functools
from typing import Any, Callable, List, Mapping, MutableMapping, Optional, Sequence, Tuple, Union

import chex
import jax
from jax import scipy
import jax.numpy as jnp
from kfac_jax._src import curvature_blocks
from kfac_jax._src import layers_and_loss_tags as tags
from kfac_jax._src import loss_functions
from kfac_jax._src import tracer
from kfac_jax._src import utils
import numpy as np

# Types for annotation
CurvatureBlockCtor = Callable[
    [tags.LayerTagEqn, str],
    curvature_blocks.CurvatureBlock
]
StateType = Any

# Special global variables
_ESTIMATION_MODES = ("fisher_gradients", "fisher_empirical", "fisher_exact",
                     "fisher_curvature_prop", "ggn_exact", "ggn_curvature_prop")

_DEFAULT_TAG_TO_BLOCK_CTOR: MutableMapping[str, CurvatureBlockCtor] = dict(
    dense_tag=curvature_blocks.DenseTwoKroneckerFactored,
    conv2d_tag=curvature_blocks.Conv2DTwoKroneckerFactored,
    generic_tag=curvature_blocks.NaiveDiagonal,
    scale_and_shift_tag=curvature_blocks.ScaleAndShiftDiagonal,
)


def get_default_tag_to_block_ctor(
    tag_name: str
) -> Optional[CurvatureBlockCtor]:
  """Returns the default curvature block constructor for the give tag name."""
  return _DEFAULT_TAG_TO_BLOCK_CTOR.get(tag_name)


def set_default_tag_to_block_ctor(
    tag_name: str,
    block_ctor: CurvatureBlockCtor
) -> None:
  """Sets the default curvature block constructor for the given tag."""
  _DEFAULT_TAG_TO_BLOCK_CTOR[tag_name] = block_ctor


def set_multi_default_tag_to_block_ctor(
    tags_to_block_ctor: Mapping[str, CurvatureBlockCtor]
):
  _DEFAULT_TAG_TO_BLOCK_CTOR.update(tags_to_block_ctor)


class ImplicitExactCurvature:
  """Represents all exact curvature matrices never constructed explicitly."""

  def __init__(
      self,
      func: utils.Func,
      params_index: int = 0,
      batch_size_extractor: Callable[[utils.Batch, bool], chex.Numeric] =
      utils.default_batch_size_extractor,
  ):
    """Initializes the ImplicitExactCurvature instance.

    Args:
      func: The model function, which should have at least one registered loss.
      params_index: The index of the parameters argument in arguments list of
        ``func``.
      batch_size_extractor: A function that takes as input the function
        arguments (and a boolean specifying whether the batch is replicated over
        multiple devices) and returns the batch size for a single device.
        (Default: ``kfac.utils.default_batch_size_extractor``)
    """
    self._loss_tags_vjp = tracer.loss_tags_vjp(
        func=func,
        params_index=params_index
    )
    self._loss_tags_jvp = tracer.loss_tags_jvp(
        func=func,
        params_index=params_index,
    )
    self._loss_tags_hvp = tracer.loss_tags_hvp(
        func=func,
        params_index=params_index,
    )
    self._batch_size_extractor = batch_size_extractor

  def batch_size(self, func_args: utils.FuncArgs) -> chex.Numeric:
    """The expected batch size given a list of loss instances."""
<<<<<<< HEAD
    del cls  # Unused
    loss_inputs = jax.tree_util.tree_leaves([loss.inputs for loss in losses])
    batch_size = loss_inputs[0].shape[0]
    if not all(loss_in.shape[0] == batch_size for loss_in in loss_inputs):
      raise ValueError("Not all registered losses have the same first dimension"
                       " size of their first input.")
    return batch_size
=======
    return self._batch_size_extractor(func_args[-1], False)
>>>>>>> aa608d00

  @classmethod
  def _multiply_loss_fisher(
      cls,
      losses: Sequence[loss_functions.NegativeLogProbLoss],
      loss_vectors: Sequence[Sequence[chex.Array]]
  ) -> Tuple[Tuple[chex.Array, ...], ...]:
    """Multiplies ``loss_vectors`` by the Fisher of the total loss."""
    assert len(losses) == len(loss_vectors)
    return tuple(loss.multiply_fisher(vec)
                 for loss, vec in zip(losses, loss_vectors))

  @classmethod
  def _multiply_loss_ggn(
      cls,
      losses: Sequence[loss_functions.LossFunction],
      loss_vectors: Sequence[Sequence[chex.Array]]
  ) -> Tuple[Tuple[chex.Array, ...], ...]:
    """Multiplies ``loss_vectors`` by the GGN of the total loss."""
    return tuple(loss.multiply_ggn(vec)
                 for loss, vec in zip(losses, loss_vectors))

  @classmethod
  def _multiply_loss_fisher_factor(
      cls,
      losses: Sequence[loss_functions.NegativeLogProbLoss],
      loss_inner_vectors: Sequence[chex.Array],
  ) -> Tuple[Tuple[chex.Array, ...], ...]:
    """Multiplies the vectors with the Fisher factors of each loss.

    Args:
      losses: A sequence of loss instances.
      loss_inner_vectors: A sequence of vectors, each corresponding to one
        instance of a loss in losses.

    Returns:
      The product of all vectors with the factors of the Fisher of each the
      losses.
    """
    assert len(losses) == len(loss_inner_vectors)
    return tuple(loss.multiply_fisher_factor(vec)
                 for loss, vec in zip(losses, loss_inner_vectors))

  @classmethod
  def _multiply_loss_ggn_factor(
      cls,
      losses: Sequence[loss_functions.LossFunction],
      loss_inner_vectors: Sequence[chex.Array],
  ) -> Tuple[Tuple[chex.Array, ...], ...]:
    """Multiplies the vectors with the GGN factors of each loss.

    Args:
      losses: A sequence of loss instances.
      loss_inner_vectors: A sequence of vectors, each corresponding to one
        instance of a loss in losses.

    Returns:
      The product of all vectors with the factors of the GGN of each the
      losses.
    """
    return tuple(loss.multiply_ggn_factor(vec)
                 for loss, vec in zip(losses, loss_inner_vectors))

  @classmethod
  def _multiply_loss_fisher_factor_transpose(
      cls,
      losses: Sequence[loss_functions.NegativeLogProbLoss],
      loss_vectors: Sequence[Sequence[chex.Array]]
  ) -> Tuple[chex.Array, ...]:
    """Multiplies the vectors with the transposed Fisher factors of each loss.

    Args:
      losses: A sequence of loss instances.
      loss_vectors: A sequence of vectors, each corresponding to one instance of
        a loss in losses.

    Returns:
      The product of all vectors with the factors of the Fisher of each the
      losses.
    """
    assert len(losses) == len(loss_vectors)
    return tuple(loss.multiply_fisher_factor_transpose(vec)
                 for loss, vec in zip(losses, loss_vectors))

  @classmethod
  def _multiply_loss_ggn_factor_transpose(
      cls,
      losses: Sequence[loss_functions.LossFunction],
      loss_vectors: Sequence[Sequence[chex.Array]]
  ) -> Tuple[chex.Array, ...]:
    """Multiplies the vectors with the transposed GGN factors of each loss.

    Args:
      losses: A sequence of loss instances.
      loss_vectors: A sequence of vectors, each corresponding to one instance of
        a loss in losses.

    Returns:
      The product of all vectors with the factors of the GGN of each the
      losses.
    """
    return tuple(loss.multiply_ggn_factor_transpose(vec)
                 for loss, vec in zip(losses, loss_vectors))

  @classmethod
  def _assert_losses_same(
      cls,
      losses1: Sequence[loss_functions.LossFunction],
      losses2: Sequence[loss_functions.LossFunction],
  ) -> None:
    """Asserts that the two losses sequence are equivalent."""
    assert len(losses1) == len(losses2)
    for loss1, loss2 in zip(losses1, losses2):
      assert isinstance(loss1, type(loss2))
<<<<<<< HEAD
      inputs1 = jax.tree_util.tree_flatten(loss1.inputs)[0]
      inputs2 = jax.tree_util.tree_flatten(loss2.inputs)[0]
=======
      inputs1 = jax.tree_util.tree_leaves(loss1.parameter_dependants)
      inputs2 = jax.tree_util.tree_leaves(loss2.parameter_dependants)
>>>>>>> aa608d00
      for in1, in2 in zip(inputs1, inputs2):
        assert in1.shape == in2.shape
        assert in1.dtype == in2.dtype

  @utils.auto_scope_method
  def multiply_hessian(
      self,
      func_args: utils.FuncArgs,
      parameter_structured_vector: utils.Params,
  ) -> utils.Params:
    """Multiplies the vector with the Hessian matrix of the total loss.

    Args:
      func_args: The inputs to the model function, on which to evaluate the
        Hessian matrix.
      parameter_structured_vector: The vector which to multiply with the Hessian
        matrix.

    Returns:
      The product ``Hv``.
    """
    vector, _ = self._loss_tags_hvp(func_args, parameter_structured_vector)
    batch_size = self.batch_size(func_args)

    assert utils.abstract_objects_equal(parameter_structured_vector, vector)

    return utils.scalar_div(vector, batch_size)

  @utils.auto_scope_method
  def multiply_fisher(
      self,
      func_args: utils.FuncArgs,
      parameter_structured_vector: utils.Params,
  ) -> utils.Params:
    """Multiplies the vector with the Fisher matrix of the total loss.

    Args:
      func_args: The inputs to the model function, on which to evaluate the
        Fisher matrix.
      parameter_structured_vector: The vector which to multiply with the Fisher
        matrix.

    Returns:
      The product ``Fv``.
    """
    losses: Sequence[loss_functions.NegativeLogProbLoss]
    losses, jacobian_vectors = self._loss_tags_jvp(
        func_args, parameter_structured_vector)
    if any(not isinstance(l, loss_functions.NegativeLogProbLoss)
           for l in losses):
      raise ValueError("To use `multiply_fisher` all registered losses must "
                       "be a subclass of `NegativeLogProbLoss`.")
    _, vjp = self._loss_tags_vjp(func_args)
    self._assert_losses_same(losses, _)

    loss_fisher_jacobian_vectors = self._multiply_loss_fisher(
        losses, jacobian_vectors)
    vector = vjp(loss_fisher_jacobian_vectors)
    batch_size = self.batch_size(func_args)

    assert utils.abstract_objects_equal(parameter_structured_vector, vector)

    return utils.scalar_div(vector, batch_size)

  @utils.auto_scope_method
  def multiply_ggn(
      self,
      func_args: utils.FuncArgs,
      parameter_structured_vector: utils.Params,
  ) -> utils.Params:
    """Multiplies the vector with the GGN matrix of the total loss.

    Args:
      func_args: The inputs to the model function, on which to evaluate the GGN
        matrix.
      parameter_structured_vector: The vector which to multiply with the GGN
        matrix.

    Returns:
      The product ``Gv``.
    """
    losses, jacobian_vectors = self._loss_tags_jvp(
        func_args, parameter_structured_vector)
    _, vjp = self._loss_tags_vjp(func_args)
    self._assert_losses_same(losses, _)

    loss_ggn_jacobian_vectors = self._multiply_loss_ggn(
        losses, jacobian_vectors)
    vector = vjp(loss_ggn_jacobian_vectors)
    batch_size = self.batch_size(func_args)

    assert utils.abstract_objects_equal(parameter_structured_vector, vector)

    return utils.scalar_div(vector, batch_size)

  @utils.auto_scope_method
  def multiply_fisher_factor_transpose(
      self,
      func_args: utils.FuncArgs,
      parameter_structured_vector: utils.Params,
  ) -> Tuple[chex.Array, ...]:
    """Multiplies the vector with the transposed factor of the Fisher matrix.

    Args:
      func_args: The inputs to the model function, on which to evaluate the
        Fisher matrix.
      parameter_structured_vector: The vector which to multiply with the Fisher
        matrix.

    Returns:
      The product ``B^T v``, where ``F = BB^T``.
    """
    losses: Sequence[loss_functions.NegativeLogProbLoss]
    losses, jacobian_vectors = self._loss_tags_jvp(
        func_args, parameter_structured_vector)
    if any(not isinstance(l, loss_functions.NegativeLogProbLoss)
           for l in losses):
      raise ValueError("To use `multiply_fisher` all registered losses must "
                       "be a subclass of `NegativeLogProbLoss`.")
    loss_vectors = self._multiply_loss_fisher_factor_transpose(
        losses, jacobian_vectors)
    batch_size = self.batch_size(func_args)
    return utils.scalar_div(loss_vectors, jnp.sqrt(batch_size))

  @utils.auto_scope_method
  def multiply_ggn_factor_transpose(
      self,
      func_args: utils.FuncArgs,
      parameter_structured_vector: utils.Params,
  ) -> Tuple[chex.Array, ...]:
    """Multiplies the vector with the transposed factor of the GGN matrix.

    Args:
      func_args: The inputs to the model function, on which to evaluate the GGN
        matrix.
      parameter_structured_vector: The vector which to multiply with the GGN
        matrix.

    Returns:
      The product ``B^T v``, where ``G = BB^T``.
    """
    losses, jacobian_vectors = self._loss_tags_jvp(
        func_args, parameter_structured_vector)
    vectors = self._multiply_loss_ggn_factor_transpose(losses, jacobian_vectors)
    batch_size = self.batch_size(func_args)
    return utils.scalar_div(vectors, jnp.sqrt(batch_size))

  @utils.auto_scope_method
  def multiply_fisher_factor(
      self,
      func_args: utils.FuncArgs,
      loss_inner_vectors: Sequence[chex.Array],
      put_stop_grad_on_loss_factor: bool = False,
  ) -> utils.Params:
    """Multiplies the vector with the factor of the Fisher matrix.

    Args:
      func_args: The inputs to the model function, on which to evaluate the
        Fisher matrix.
      loss_inner_vectors: The vector which to multiply with the Fisher factor
        matrix.
      put_stop_grad_on_loss_factor: Adds a stop gradient on the multiplication
        by the loss factors

    Returns:
      The product ``Bv``, where ``F = BB^T``.
    """
    losses: Sequence[loss_functions.NegativeLogProbLoss]
    losses, vjp = self._loss_tags_vjp(func_args)

    if any(not isinstance(l, loss_functions.NegativeLogProbLoss)
           for l in losses):
      raise ValueError("To use `multiply_fisher` all registered losses must "
                       "be a subclass of `NegativeLogProbLoss`.")

    fisher_factor_vectors = self._multiply_loss_fisher_factor(
        losses, loss_inner_vectors)

    if put_stop_grad_on_loss_factor:
      fisher_factor_vectors = jax.lax.stop_gradient(fisher_factor_vectors)

    vectors = vjp(fisher_factor_vectors)
    batch_size = self.batch_size(func_args)

    return utils.scalar_div(vectors, jnp.sqrt(batch_size))

  @utils.auto_scope_method
  def multiply_ggn_factor(
      self,
      func_args: utils.FuncArgs,
      loss_inner_vectors: Sequence[chex.Array],
      put_stop_grad_on_loss_factor: bool = False,
  ) -> utils.Params:
    """Multiplies the vector with the factor of the GGN matrix.

    Args:
      func_args: The inputs to the model function, on which to evaluate the GGN
        matrix.
      loss_inner_vectors: The vector which to multiply with the GGN factor
        matrix.
      put_stop_grad_on_loss_factor: Adds a stop gradient on the multiplication
        by the loss factors

    Returns:
      The product ``Bv``, where ``G = BB^T``.
    """
    losses, vjp = self._loss_tags_vjp(func_args)
    ggn_factor_vectors = self._multiply_loss_ggn_factor(
        losses, loss_inner_vectors)
    if put_stop_grad_on_loss_factor:
      ggn_factor_vectors = jax.lax.stop_gradient(ggn_factor_vectors)
    vectors = vjp(ggn_factor_vectors)
    batch_size = self.batch_size(func_args)
    return utils.scalar_div(vectors, jnp.sqrt(batch_size))

  @utils.auto_scope_method
  def multiply_jacobian_transpose(
      self,
      func_args: utils.FuncArgs,
      loss_input_vectors: Sequence[Sequence[chex.Array]],
  ) -> utils.Params:
    """Multiplies a vector by the model's transposed Jacobian.

    Args:
      func_args: The inputs to the model function.
      loss_input_vectors: A sequence over losses of sequences of arrays that
        are the size of the loss's inputs. This represents the vector to be
        multiplied.

    Returns:
      The product ``J^T v``, where ``J`` is the model's Jacobian and ``v`` is
      is given by ``loss_inner_vectors``.
    """
    _, vjp = self._loss_tags_vjp(func_args)
    return vjp(loss_input_vectors)

  def get_loss_inner_vector_shapes_and_batch_size(
      self,
      func_args: utils.FuncArgs,
      mode: str
  ) -> Tuple[Tuple[chex.Shape, ...], int]:
    """Get shapes of loss inner vectors, and the batch size.

    Args:
      func_args: The inputs to the model function.
      mode: A string representing the type of curvature matrix for the loss
       inner vectors. Can be "fisher" or "ggn".

    Returns:
      Shapes of loss inner vectors in a tuple, and the batch size as an int.
    """
    losses, _ = self._loss_tags_vjp(func_args)
    batch_size = self.batch_size(func_args)

    if mode == "fisher":
      return (tuple(loss.fisher_factor_inner_shape for loss in losses),
              batch_size)
    elif mode == "ggn":
      return tuple(loss.ggn_factor_inner_shape for loss in losses), batch_size
    else:
      raise ValueError(f"Unrecognized mode: {mode}")

  def get_loss_input_shapes_and_batch_size(
      self,
      func_args: utils.FuncArgs
  ) -> Tuple[Tuple[Tuple[chex.Shape, ...], ...], int]:
    """Get shapes of loss input vectors, and the batch size.

    Args:
      func_args: The inputs to the model function.

    Returns:
      A tuple over losses of tuples containing the shapes of their different
      inputs, and the batch size (as an int).
    """
    losses, _ = self._loss_tags_vjp(func_args)
    batch_size = self.batch_size(func_args)

    return (tuple(tuple(x.shape for x in loss.parameter_dependants)
                  for loss in losses),
            batch_size)


class CurvatureEstimator(utils.Finalizable):
  """An abstract curvature estimator class.

  This is a class that abstracts away the process of estimating a curvature
  matrix and provides many useful functionalities for interacting with it.
  The state of the estimator contains two parts: the estimated curvature
  internal representation, as well as potential cached values of different
  expression involving the curvature matrix (for example matrix powers).
  The cached values are only updated once you call the method
  :func:`~CurvatureEstimator.update_cache`. Multiple methods contain the keyword
  argument ``use_cached`` which specify whether you want to compute the
  corresponding expression using the current curvature estimate or used a cached
  version.

  Attributes:
    func: The model evaluation function.
    params_index: The index of the parameters argument in arguments list of
      ``func``.
    default_estimation_mode: The estimation mode which to use by default when
      calling :func:`~CurvatureEstimator.update_curvature_matrix_estimate`.
  """

  def __init__(
      self,
      func: utils.Func,
      params_index: int = 0,
      default_estimation_mode: str = "fisher_gradients",
  ):
    """Initializes the CurvatureEstimator instance.

    Args:
      func: The model function, which should have at least one registered loss.
      params_index: The index of the parameters argument in arguments list of
        ``func``.
      default_estimation_mode: The estimation mode which to use by default when
        calling :func:`~CurvatureEstimator.update_curvature_matrix_estimate`.
    """
    if default_estimation_mode not in _ESTIMATION_MODES:
      raise ValueError("Unrecognised default_estimation_mode "
                       f"{default_estimation_mode}.")
    super().__init__()
    self.func = func
    self.params_index = params_index
    self.default_estimation_mode = default_estimation_mode

  @property
  def default_mat_type(self) -> str:
    """The type of matrix that this estimator is approximating."""
    idx = self.default_estimation_mode.index("_")
    return self.default_estimation_mode[:idx]

  @property
  @abc.abstractmethod
  def dim(self) -> int:
    """The number of elements of all parameter variables together."""

  @abc.abstractmethod
  def init(
      self,
      rng: chex.PRNGKey,
      func_args: utils.FuncArgs,
      exact_powers_to_cache: Optional[curvature_blocks.ScalarOrSequence],
      approx_powers_to_cache: Optional[curvature_blocks.ScalarOrSequence],
      cache_eigenvalues: bool = False,
  ) -> StateType:
    """Initializes the state for the estimator.

    Args:
      rng: The PRNGKey which to be used for any randomness of the
          initialization.
      func_args: Example function arguments, which to be used to trace the model
        function and initialize the state.
      exact_powers_to_cache: A single value, or multiple values in a list, which
        specify which exact matrix powers that each block should be caching.
        Matrix powers for which you intend to call
        ``self.multiply_matrix_power``, ``self.multiply_inverse`` or
        ``self.multiply`` with ``exact_power=True`` and ``use_cached=True`` must
        be provided here.
      approx_powers_to_cache: A single value, or multiple values in a list,
        which specify approximate matrix powers that each block should be
        caching. Matrix powers for which you intend to call
        ``self.multiply_matrix_power``, ``self.multiply_inverse`` or
        ``self.multiply`` with ``exact_power=False`` and ``use_cached=True``
        must be provided here.
      cache_eigenvalues: Specifies whether each block should be caching the
          eigenvalues of its approximate curvature.
    Returns:
      The initialized state of the estimator.
    """

  @abc.abstractmethod
  def multiply_matpower(
      self,
      state: StateType,
      parameter_structured_vector: utils.Params,
      identity_weight: Union[chex.Array, Sequence[float], float],
      power: Union[float, int],
      exact_power: bool,
      use_cached: bool,
      pmap_axis_name: Optional[str],
  ) -> utils.Params:
    """Computes ``(CurvatureMatrix + identity_weight I)**power`` times ``vector``.

    Args:
      state: The state of the estimator.
      parameter_structured_vector: A vector in the same structure as the
          parameters of the model.
      identity_weight: Specifies the weight of the identity element that is
          added to the curvature matrix. This can be either a scalar value or a
          list/tuple of scalar in which case each value specifies the weight
          individually for each block.
      power: The power to which you want to raise the matrix
          ``(EstimateCurvature + identity_weight I)``.
      exact_power: When set to ``True`` the matrix power of
          ``EstimateCurvature + identity_weight I`` is computed exactly.
          Otherwise this method might use a cheaper approximation, which *may*
          vary across different blocks.
      use_cached: Whether to use a cached (and possibly stale) version of the
          curvature matrix estimate.
      pmap_axis_name: When calling this method within a pmap context this
        argument specifies the axis name over which to aggregate across
        multiple devices/hosts.

    Returns:
      A parameter structured vector containing the product.
    """

  def multiply(
      self,
      state: StateType,
      parameter_structured_vector: utils.Params,
      identity_weight: Union[chex.Array, Sequence[float], float],
      exact_power: bool,
      use_cached: bool,
      pmap_axis_name: Optional[str],
  ) -> utils.Params:
    """Computes ``(CurvatureMatrix + identity_weight I)`` times ``vector``."""

    return self.multiply_matpower(
        state=state,
        parameter_structured_vector=parameter_structured_vector,
        identity_weight=identity_weight,
        power=1,
        exact_power=exact_power,
        use_cached=use_cached,
        pmap_axis_name=pmap_axis_name
    )

  def multiply_inverse(
      self,
      state: StateType,
      parameter_structured_vector: utils.Params,
      identity_weight: Union[chex.Array, Sequence[float], float],
      exact_power: bool,
      use_cached: bool,
      pmap_axis_name: Optional[str],
  ) -> utils.Params:
    """Computes ``(CurvatureMatrix + identity_weight I)^-1`` times ``vector``."""

    return self.multiply_matpower(
        state=state,
        parameter_structured_vector=parameter_structured_vector,
        identity_weight=identity_weight,
        power=-1,
        exact_power=exact_power,
        use_cached=use_cached,
        pmap_axis_name=pmap_axis_name
    )

  @abc.abstractmethod
  def eigenvalues(
      self,
      state: StateType,
      use_cached: bool,
  ) -> chex.Array:
    """Computes the eigenvalues of the curvature matrix.

    Args:
      state: The state of the estimator.
      use_cached: Whether to use a cached versions of the eigenvalues or to use
        the most recent curvature estimates to compute them. The cached version
        are going to be *at least* as fresh as the last time you called
        :func:`~CurvatureEstimator.update_cache`  with ``eigenvalues=True``.

    Returns:
      A single array containing the eigenvalues of the curvature matrix.
    """

  @abc.abstractmethod
  def update_curvature_matrix_estimate(
      self,
      state: StateType,
      ema_old: chex.Numeric,
      ema_new: chex.Numeric,
      batch_size: chex.Numeric,
      rng: chex.PRNGKey,
      func_args: utils.FuncArgs,
      pmap_axis_name: Optional[str],
      estimation_mode: Optional[str] = None,
  ) -> StateType:
    """Updates the estimator's curvature estimates.

    Args:
      state: The state of the estimator to update.
      ema_old: Specifies the weight of the old value when computing the updated
        estimate in the moving average.
      ema_new: Specifies the weight of the new value when computing the updated
        estimate in the moving average.
      batch_size: The batch size.
      rng: A PRNGKey to be used for any potential sampling in the estimation
        process.
      func_args: A structure with the values of the inputs to the traced
        function (the ``tagged_func`` passed into the constructor) which to be
        used for the estimation process. Should have the same structure as the
        argument ``func_args`` passed in the constructor.
      pmap_axis_name: When calling this method within a pmap context this
        argument specifies the axis name over which to aggregate across
        multiple devices/hosts.
      estimation_mode: The type of curvature estimator to use. By default
        (e.g. if ``None``) will use ``self.default_estimation_mode``. One of:

        * fisher_gradients - the basic estimation approach from the original
          K-FAC paper.

        * fisher_curvature_prop - method which estimates the Fisher using
          self-products of random 1/-1 vectors times "half-factors" of the
          Fisher, as described `here <https://arxiv.org/abs/1206.6464>`__.

        * fisher_exact - is the obvious generalization of Curvature
          Propagation to compute the exact Fisher (modulo any additional
          diagonal or Kronecker approximations) by looping over one-hot vectors
          for each coordinate of the output instead of using 1/-1 vectors. It is
          more expensive to compute than the other three options by a factor
          equal to the output dimension, roughly speaking.

        * fisher_empirical - computes the 'empirical' Fisher information
          matrix (which uses the data's distribution for the targets, as
          opposed to the true Fisher which uses the model's distribution) and
          requires that each registered loss have specified targets.

        * ggn_curvature_prop - Analogous to fisher_curvature_prop, but
          estimates the Generalized Gauss-Newton matrix (GGN).

        * ggn_exact - Analogous to fisher_exact, but estimates the Generalized
          Gauss-Newton matrix (GGN).

    Returns:
      The updated state.
    """

  @abc.abstractmethod
  def update_cache(
      self,
      state: StateType,
      identity_weight: chex.Numeric,
      exact_powers: Optional[curvature_blocks.ScalarOrSequence],
      approx_powers: Optional[curvature_blocks.ScalarOrSequence],
      eigenvalues: bool,
      pmap_axis_name: Optional[str],
  ) -> StateType:
    """Updates the estimator cached values.

    Args:
      state: The state of the estimator to update.
      identity_weight: Specified the weight of the identity element that is
          added to the curvature matrix. This can be either a scalar value or a
          list/tuple of scalar in which case each value specifies the weight
          individually for each block.
      exact_powers: Specifies which exact matrix powers in the cache should be
          updated.
      approx_powers: Specifies which approximate matrix powers in the cache
          should be updated.
      eigenvalues: Specifies whether to update the cached eigenvalues
          of each block. If they have not been cached before, this will create
          an entry with them in the block's cache.
      pmap_axis_name: The name of any pmap axis, which will be used for
          aggregating any computed values over multiple devices, as well as
          parallelizing the computation over devices in a block-wise fashion.

    Returns:
      The updated state.
    """

  @abc.abstractmethod
  def to_dense_matrix(self, state: StateType) -> chex.Array:
    """Returns an explicit dense array representing the curvature matrix."""


class BlockDiagonalCurvature(CurvatureEstimator):
  """Block diagonal curvature estimator class."""

  @utils.pytree_dataclass
  class State(utils.State):
    """Persistent state of the estimator.

    Attributes:
      blocks_states: A tuple of the state of the estimator corresponding to each
        block.
    """
    blocks_states: Tuple[curvature_blocks.CurvatureBlock.State, ...]

  def __init__(
      self,
      func: utils.Func,
      params_index: int = 0,
      default_estimation_mode: str = "fisher_gradients",
      layer_tag_to_block_ctor:
      Optional[Mapping[str, CurvatureBlockCtor]] = None,
      index_to_block_ctor:
      Optional[Mapping[Tuple[int, ...], CurvatureBlockCtor]] = None,
      auto_register_tags: bool = True,
      distributed_multiplies: bool = True,
      distributed_cache_updates: bool = True,
      **auto_register_kwargs: Any,
  ):
    """Initializes the curvature instance.

    Args:
      func: The model function, which should have at least one registered loss.
      params_index: The index of the parameters argument in arguments list of
        ``func``.
      default_estimation_mode: The estimation mode which to use by default when
        calling ``self.update_curvature_matrix_estimate``.
      layer_tag_to_block_ctor: An optional dict mapping tags to specific classes
        of block approximations, which to override the default ones.
      index_to_block_ctor: An optional dict mapping a specific block parameter
        indices to specific classes of block approximation, which to override
        the default ones. To get the correct indices check
        ``estimator.indices_to_block_map``.
      auto_register_tags: Whether to automatically register layer tags for
        parameters that have not been manually registered. For further details
        see ``tag_graph_matcher.auto_register_tags``.
      distributed_multiplies: Whether to distribute the curvature matrix
        multiplication operations across the different devices in a block-wise
        fashion. If False, each device will (redundantly) perform the operations
        for all of the blocks.
      distributed_cache_updates: Whether to distribute the cache
        update multiplication operations across the different devices in a
        block-wise fashion. If False, each device will (redundantly) perform
        the operations for all of the blocks.
      **auto_register_kwargs: Any keyword arguments to pass to into the auto
        registration function.
    """
    super().__init__(func, params_index, default_estimation_mode)
    self._index_to_block_ctor = index_to_block_ctor or dict()
    self._layer_tag_to_block_ctor = layer_tag_to_block_ctor or dict()
    self._auto_register_tags = auto_register_tags
    self._auto_register_kwargs = auto_register_kwargs
    self._vjp = tracer.layer_tags_vjp(
        func=func,
        params_index=params_index,
        auto_register_tags=auto_register_tags,
        **auto_register_kwargs
    )
    # Initialized during finalization
    self._jaxpr: Optional[tracer.ProcessedJaxpr] = None
    self._blocks: Optional[Tuple[curvature_blocks.CurvatureBlock]] = None

    self._distributed_multiplies = distributed_multiplies
    self._distributed_cache_updates = distributed_cache_updates

  def _check_finalized(self):
    if not self.finalized:
      raise ValueError("The estimator has not been finalized. Call `init` or "
                       "`finalize` first.")

  def _create_blocks(self):
    """Creates all the curvature blocks instances in ``self._blocks``."""
    assert self._jaxpr is not None

    blocks_list = []
    counters = dict()

    for tag_eqn, idx in zip(self._jaxpr.layer_tags, self._jaxpr.layer_indices):

      # Correctly get the block class
      if idx in self._index_to_block_ctor:
        cls = self._index_to_block_ctor[idx]

      elif tag_eqn.primitive.name in self._layer_tag_to_block_ctor:
        cls = self._layer_tag_to_block_ctor[tag_eqn.primitive.name]

      elif tag_eqn.primitive.name in _DEFAULT_TAG_TO_BLOCK_CTOR:
        cls = _DEFAULT_TAG_TO_BLOCK_CTOR[tag_eqn.primitive.name]

      else:
        raise ValueError(f"Did not find anywhere a block class for tag "
                         f"{tag_eqn.primitive.name}.")

      if "name" in tag_eqn.params:

        block_name = tag_eqn.params["name"]
        assert block_name not in counters
        counters[block_name] = 1

      else:
        if isinstance(cls, functools.partial):
          block_name = cls.func.__name__
        else:
          block_name = cls.__name__

        c = counters.get(block_name, 0)
        counters[block_name] = c + 1
        block_name += "__" + str(c)

      blocks_list.append(cls(tag_eqn, block_name))

    self._blocks = tuple(blocks_list)

  @property
  def blocks(self) -> Optional[Tuple[curvature_blocks.CurvatureBlock]]:
    """The tuple of :class:`~CurvatureBlock` instances used for each layer."""
    self._check_finalized()
    return self._blocks

  @property
  def num_blocks(self) -> int:
    """The number of separate blocks that this estimator has."""
    return len(self.blocks)

  @property
  def block_dims(self) -> chex.Shape:
    """The number of elements of all parameter variables for each block."""
    return tuple(block.dim for block in self.blocks)

  @property
  def dim(self) -> int:
    """The number of elements of all parameter variables together."""
    return sum(self.block_dims)

  @property
  def jaxpr(self) -> tracer.ProcessedJaxpr:
    self._check_finalized()
    return self._jaxpr

  @property
  def params_structure_vector_of_indices(self) -> utils.Params:
    """A tree structure with parameters replaced by their indices."""
    return jax.tree_util.tree_unflatten(
<<<<<<< HEAD
        self._jaxpr.params_tree, range(len(self._jaxpr.params_vars_flat))
=======
        self.jaxpr.params_tree, range(len(self.jaxpr.params_vars_flat))
>>>>>>> aa608d00
    )

  @property
  def indices_to_block_map(
      self
  ) -> Mapping[Tuple[int, ...], curvature_blocks.CurvatureBlock]:
    """A mapping of parameter indices to their associated blocks."""
    return dict(zip(self.jaxpr.layer_indices, self.blocks))

  @property
  def params_block_index(self) -> utils.Params:
    """A structure, which shows each parameter to which block it corresponds.

    Returns:
      A parameter-like structure, where each parameter is replaced by an integer
      index. This index specifies the block (found by ``self.blocks[index]``)
      which approximates the part of the curvature matrix associated with the
      parameter.
    """
    params_block_index: List[Optional[int]] = [None] * self.num_params_variables

    for i, block_indices in enumerate(self.jaxpr.layer_indices):
      for index in block_indices:
        params_block_index[index] = i

    assert all(x is not None for x in params_block_index)
<<<<<<< HEAD
    return jax.tree_util.tree_unflatten(self._jaxpr.params_tree, params_block_index)
=======

    return jax.tree_util.tree_unflatten(
        self.jaxpr.params_tree, params_block_index)
>>>>>>> aa608d00

  @property
  def num_params_variables(self) -> int:
    """The number of separate parameter variables of the model."""
    return len(self.jaxpr.params_vars_flat)

  @utils.auto_scope_method
  def _compute_losses_vjp(self, func_args: utils.FuncArgs):
    """Computes all model statistics needed for estimating the curvature."""
    return self._vjp(func_args)

  def params_vector_to_blocks_vectors(
      self,
      parameter_structured_vector: utils.Params,
  ) -> Tuple[Tuple[chex.Array, ...]]:
    """Splits the parameters to values for each corresponding block."""
<<<<<<< HEAD
    params_values_flat = jax.tree_util.tree_flatten(parameter_structured_vector)[0]
=======

    params_values_flat = jax.tree_util.tree_leaves(parameter_structured_vector)
>>>>>>> aa608d00
    blocks_vectors: List[Tuple[chex.Array, ...]] = []

    for indices in self.jaxpr.layer_indices:
      blocks_vectors.append(tuple(params_values_flat[i] for i in indices))

    return tuple(blocks_vectors)

  def blocks_vectors_to_params_vector(
      self,
      blocks_vectors: Sequence[Sequence[chex.Array]],
  ) -> utils.Params:
    """Reverses the effect of ``self.vectors_to_blocks``."""

    if len(blocks_vectors) != self.num_blocks:
      raise ValueError("Incorrect number of block vectors. Expected "
                       f"{self.num_blocks}, but got {len(blocks_vectors)}.")

    values_flat: List[Optional[chex.Array]] = [None] * self.num_params_variables

    for idx, (indices, vectors) in enumerate(
        zip(self.jaxpr.layer_indices, blocks_vectors)):

      if len(indices) != len(vectors):
        raise ValueError(f"Expected len(block_vectors[{idx}])=={len(indices)}, "
                         f"not {len(vectors)}.")

      for i, v in zip(indices, vectors):
        assert values_flat[i] is None
        values_flat[i] = v

    assert not any(v is None for v in values_flat)
<<<<<<< HEAD
    return jax.tree_util.tree_unflatten(self._jaxpr.params_tree, values_flat)
=======

    return jax.tree_util.tree_unflatten(self.jaxpr.params_tree, values_flat)
>>>>>>> aa608d00

  def _finalize(self, func_args: utils.FuncArgs):
    self._jaxpr = self._vjp(func_args, return_only_jaxpr=True)
    self._create_blocks()

  @utils.auto_scope_method
  def init(
      self,
      rng: chex.PRNGKey,
      func_args: utils.FuncArgs,
      exact_powers_to_cache: Optional[curvature_blocks.ScalarOrSequence],
      approx_powers_to_cache: Optional[curvature_blocks.ScalarOrSequence],
      cache_eigenvalues: bool = False,
  ) -> "BlockDiagonalCurvature.State":
    if not self.finalized:
      self.finalize(func_args)

    blocks_init = []
    blocks_rng = jax.random.split(rng, self.num_blocks)

    for block, block_rng in zip(self.blocks, blocks_rng):

      block_init = block.init(
          rng=block_rng,
          exact_powers_to_cache=exact_powers_to_cache,
          approx_powers_to_cache=approx_powers_to_cache,
          cache_eigenvalues=cache_eigenvalues)

      blocks_init.append(block_init)

    return BlockDiagonalCurvature.State(blocks_states=tuple(blocks_init))

  @utils.auto_scope_method
  def multiply_matpower(
      self,
      state: "BlockDiagonalCurvature.State",
      parameter_structured_vector: utils.Params,
      identity_weight: Union[Sequence[chex.Numeric], chex.Numeric],
      power: Union[float, int],
      exact_power: bool,
      use_cached: bool,
      pmap_axis_name: Optional[str],
  ) -> utils.Params:

    blocks_vectors = self.params_vector_to_blocks_vectors(
        parameter_structured_vector)

    identity_weight = utils.to_tuple_or_repeat(identity_weight, self.num_blocks)

    thunks = []
    for block, block_state, block_vector, block_identity_weight in zip(
        self.blocks, state.blocks_states, blocks_vectors, identity_weight):

      thunks.append(
          functools.partial(
              block.multiply_matpower,
              state=block_state,
              vector=block_vector,
              identity_weight=block_identity_weight,
              power=power,
              exact_power=exact_power,
              use_cached=use_cached,
              pmap_axis_name=(None if self._distributed_multiplies
                              else pmap_axis_name),
              )
          )

    if self._distributed_multiplies and pmap_axis_name is not None:

      result = utils.distribute_thunks(thunks, pmap_axis_name)

    else:
      result = tuple(thunk() for thunk in thunks)

    parameter_structured_result = self.blocks_vectors_to_params_vector(result)

    assert utils.abstract_objects_equal(
        parameter_structured_vector, parameter_structured_result)

    return parameter_structured_result

  @utils.auto_scope_method
  def block_eigenvalues(
      self,
      state: "BlockDiagonalCurvature.State",
      use_cached: bool,
  ) -> Tuple[chex.Array, ...]:
    """Computes the eigenvalues for each block of the curvature estimator.

    Args:
      state: The state of the estimator.
      use_cached: Whether to use a cached versions of the eigenvalues or to use
        the most recent curvature estimates to compute them. The cached version
        are going to be *at least* as fresh as the last time you called
        :func:`~CurvatureEstimator.update_cache` with ``eigenvalues=True``.

    Returns:
      A tuple of arrays containing the eigenvalues for each block. The
      order of this tuple corresponds to the ordering of ``self.blocks``.
      To understand which parameters correspond to which block you can call
      ``self.parameters_block_index``.
    """
    return tuple(block.eigenvalues(b_state, use_cached=use_cached)
                 for block, b_state in zip(self.blocks, state.blocks_states))

  @utils.auto_scope_method
  def eigenvalues(
      self,
      state: "BlockDiagonalCurvature.State",
      use_cached: bool,
  ) -> chex.Array:

    blocks_eigenvalues = self.block_eigenvalues(state, use_cached)
    return jnp.concatenate(blocks_eigenvalues, axis=0)

  @utils.auto_scope_method
  def update_curvature_matrix_estimate(
      self,
      state: "BlockDiagonalCurvature.State",
      ema_old: chex.Numeric,
      ema_new: chex.Numeric,
      batch_size: chex.Numeric,
      rng: chex.PRNGKey,
      func_args: utils.FuncArgs,
      pmap_axis_name: Optional[str],
      estimation_mode: Optional[str] = None,
  ) -> "BlockDiagonalCurvature.State":

    if not self.finalized:
      self.finalize(func_args)

    estimation_mode = estimation_mode or self.default_estimation_mode

    # Compute the losses and the VJP function from the function inputs
    losses, losses_vjp = self._compute_losses_vjp(func_args)

    if "fisher" in estimation_mode:
      if any(not isinstance(l, loss_functions.NegativeLogProbLoss)
             for l in losses):
        raise ValueError(
            f"One of the losses in the function is not an instance of "
            f"`loss_functions.NegativeLogProbLoss`, which is incompatible "
            f"with the estimation mode provided - {estimation_mode}.")

    # Helper function that updates the blocks given a vjp vector
    def update_blocks(vjp_vec_, state_, ema_old_, ema_new_):

      blocks_info_ = losses_vjp(vjp_vec_)
      assert len(blocks_info_) == self.num_blocks

      new_state = []
      for block_, block_state_, block_info_ in zip(
          self.blocks, state_.blocks_states, blocks_info_):

        new_state.append(block_.update_curvature_matrix_estimate(
            block_state_, block_info_, ema_old_, ema_new_,
            batch_size, pmap_axis_name))

      return BlockDiagonalCurvature.State(blocks_states=tuple(new_state))

    if estimation_mode == "fisher_gradients":

      keys = jax.random.split(rng, len(losses)) if len(losses) > 1 else [rng]
      vjp_vec = tuple(
          loss.grad_of_evaluate_on_sample(key, coefficient_mode="sqrt")
          for loss, key in zip(losses, keys))

      return update_blocks(vjp_vec, state, ema_old, ema_new)

    elif estimation_mode == "fisher_empirical":

      vjp_vec = tuple(
          loss.grad_of_evaluate(None, coefficient_mode="regular")
          for loss in losses)

      return update_blocks(vjp_vec, state, ema_old, ema_new)

    elif estimation_mode in ("fisher_curvature_prop", "ggn_curvature_prop"):

      keys = jax.random.split(rng, len(losses)) if len(losses) > 1 else [rng]
      vjp_vec = []

      for loss, key in zip(losses, keys):

        if estimation_mode == "fisher_curvature_prop":
          shape = loss.fisher_factor_inner_shape
          random_b = jax.random.bernoulli(key, shape=shape)
          vjp_vec.append(loss.multiply_fisher_factor(random_b * 2.0 - 1.0))

        else:
          shape = loss.ggn_factor_inner_shape
          random_b = jax.random.bernoulli(key, shape=shape)
          vjp_vec.append(loss.multiply_ggn_factor(random_b * 2.0 - 1.0))

      return update_blocks(tuple(vjp_vec), state, ema_old, ema_new)

    elif estimation_mode in ("fisher_exact", "ggn_exact"):
      # We use the following trick to simulate summation. The equation is:
      #   estimate = ema_old * estimate + ema_new * (sum_i estimate_index_i^2)
      #   weight = ema_old * weight + ema_new
      # Instead we update the estimate n times with the following updates:
      #   for k = 1
      #     estimate_k = ema_old * estimate + (ema_new/n) * n*estimate_index_k^2
      #     weight_k = ema_old * weight + (ema_new/n)
      #   for k > 1:
      #     estimate_k = 1.0 * estimate_k-1 + (ema_new/n) * n*estimate_index_k^2
      #     weight_k = 1.0 * weight_k-1 + (ema_new/n)
      # Which is mathematically equivalent to the original version.
<<<<<<< HEAD
      zero_tangents = jax.tree_util.tree_map(jnp.zeros_like,
                                   list(loss.inputs for loss in losses))
=======

      zero_tangents = jax.tree_util.tree_map(
          jnp.zeros_like, list(loss.parameter_dependants for loss in losses))

>>>>>>> aa608d00
      if estimation_mode == "fisher_exact":
        shapes = [l.fisher_factor_inner_shape[1:] for l in losses]
      else:
        shapes = [l.ggn_factor_inner_shape[1:] for l in losses]

      total_num_indices = sum(sum(s) for s in shapes)
      ema_new = ema_new / total_num_indices

      # For now we support only inner shapes of 1 dimension, hence below the
      # (loss_num_indices,).
      assert all(len(s) == 1 for s in shapes)

      for i, (loss, (loss_num_indices,)) in enumerate(zip(losses, shapes)):
        for index in range(loss_num_indices):

          vjp_vec = zero_tangents.copy()

          if estimation_mode == "fisher_exact":
            vjp_vec[i] = loss.multiply_fisher_factor_replicated_one_hot([index])
          else:
            vjp_vec[i] = loss.multiply_ggn_factor_replicated_one_hot([index])

          if isinstance(vjp_vec[i], chex.Array):
            # In the special case of only one parameter, it still needs to be a
            # tuple for the tangents.
            vjp_vec[i] = (vjp_vec[i],)
<<<<<<< HEAD
          vjp_vec[i] = jax.tree_util.tree_map(lambda x: x * jnp.sqrt(total_num_indices),
                                    vjp_vec[i])
=======

          vjp_vec[i] = jax.tree_util.tree_map(
              lambda x: x * jnp.sqrt(total_num_indices), vjp_vec[i])

>>>>>>> aa608d00
          state = update_blocks(tuple(vjp_vec), state, ema_old, ema_new)

          ema_old = 1.0

      return state

    else:
      raise ValueError(f"Unrecognised estimation_mode {estimation_mode}.")

  @utils.auto_scope_method
  def update_cache(
      self,
      state: "BlockDiagonalCurvature.State",
      identity_weight: Union[Sequence[chex.Numeric], chex.Numeric],
      exact_powers: Optional[curvature_blocks.ScalarOrSequence],
      approx_powers: Optional[curvature_blocks.ScalarOrSequence],
      eigenvalues: bool,
      pmap_axis_name: Optional[str],
  ) -> "BlockDiagonalCurvature.State":
    identity_weight = utils.to_tuple_or_repeat(identity_weight, self.num_blocks)

    thunks = []
    for block, block_state, block_identity_weight in zip(self.blocks,
                                                         state.blocks_states,
                                                         identity_weight):
      thunks.append(
          functools.partial(
              block.update_cache,
              state=block_state,
              identity_weight=block_identity_weight,
              exact_powers=exact_powers,
              approx_powers=approx_powers,
              eigenvalues=eigenvalues,
              pmap_axis_name=(None if self._distributed_cache_updates
                              else pmap_axis_name)
              )
          )

    if self._distributed_cache_updates and pmap_axis_name is not None:

      assert utils.in_pmap(pmap_axis_name)

      def filter_outputs(thunk, vals):

        # We must precompute the matches outside of the thunk itself, as the
        # thunk will be traced separately from the current compiled context
        # (since it's called within a lax.switch statement).
        matches = jax.tree_util.tree_map(lambda o, v: o is v, thunk(), vals)

        def new_thunk():
          return jax.tree_util.tree_map(lambda o, m: None if m else o,
                                        thunk(), matches)
        return new_thunk

      # Create new thunks that only return the state arrays that they actually
      # modify. This should reduce the communication costs associated with the
      # syncs performed by utils.distribute_thunks.
      filtered_thunks = tuple(
          filter_outputs(thunk, block_state)
          for thunk, block_state in zip(thunks, state.blocks_states))

      new_states = utils.distribute_thunks(filtered_thunks, pmap_axis_name)

      # Restore all of the unmodified state arrays.
      new_states = jax.tree_util.tree_map(lambda s, n: s if n is None else n,
                                          state.blocks_states, new_states)

    else:
      new_states = tuple(thunk() for thunk in thunks)

    return BlockDiagonalCurvature.State(blocks_states=new_states)

  @utils.auto_scope_method
  def to_diagonal_block_dense_matrix(
      self,
      state: "BlockDiagonalCurvature.State",
  ) -> Tuple[chex.Array, ...]:
    """Returns a tuple of arrays with explicit dense matrices of each block."""
    return tuple(block.to_dense_matrix(block_state) for block, block_state in
                 zip(self.blocks, state.blocks_states))

  @utils.auto_scope_method
  def to_dense_matrix(
      self,
      state: "BlockDiagonalCurvature.State"
  ) -> chex.Array:
    return scipy.linalg.block_diag(*self.to_diagonal_block_dense_matrix(state))


class ExplicitExactCurvature(BlockDiagonalCurvature):
  """Explicit exact full curvature estimator class.

  This class estimates the full curvature matrix by looping over the batch
  dimension of the input data and for each single example computes an estimate
  of the curvature matrix and then averages over all examples in the input data.
  This implies that the computation scales linearly (without parallelism) with
  the batch size. The class stores the estimated curvature as a dense matrix,
  hence its memory requirement is (number of parameters)^2. If
  ``estimation_mode`` is ``fisher_exact`` or ``ggn_exact`` than this would
  compute the exact curvature, but other modes are also supported. As a result
  of looping over the input data this class needs to know the index of the batch
  in the arguments to the model function and additionally, since the loop is
  achieved through indexing, each array leaf of that argument must have the same
  first dimension size, which will be interpreted as the batch size.
  """

  def __init__(
      self,
      func: utils.Func,
      params_index: int = 0,
      batch_index: int = 1,
      default_estimation_mode: str = "fisher_exact",
      layer_tag_to_block_ctor:
      Optional[Mapping[str, CurvatureBlockCtor]] = None,
      index_to_block_ctor:
      Optional[Mapping[Tuple[int, ...], CurvatureBlockCtor]] = None,
      auto_register_tags: bool = True,
      **auto_register_kwargs
  ):
    """Initializes the curvature instance.

    Args:
      func: The model function, which should have at least one registered loss.
      params_index: The index of the parameters argument in arguments list of
        ``func``.
      batch_index: Specifies at which index of the inputs to ``func`` is the
        batch, representing data over which we average the curvature.
      default_estimation_mode: The estimation mode which to use by default when
        calling ``self.update_curvature_matrix_estimate``.
      layer_tag_to_block_ctor: An optional dict mapping tags to specific classes
        of block approximations, which to override the default ones.
      index_to_block_ctor: An optional dict mapping a specific block parameter
        indices to specific classes of block approximation, which to override
        the default ones. To get the correct indices check
        ``estimator.indices_to_block_map``.
      auto_register_tags: Whether to automatically register layer tags for
        parameters that have not been manually registered. For further details
        see :func:``~auto_register_tags``.
      **auto_register_kwargs: Any keyword arguments to pass to into the auto
        registration function.
    """
    super().__init__(
        func=func,
        default_estimation_mode=default_estimation_mode,
        params_index=params_index,
        layer_tag_to_block_ctor=layer_tag_to_block_ctor,
        index_to_block_ctor=index_to_block_ctor,
        auto_register_tags=auto_register_tags,
        **auto_register_kwargs
    )
    self._batch_index = batch_index

  @property
  def batch_index(self) -> int:
    """The index in the inputs of the model function, which is the batch."""
    return self._batch_index

  def _create_blocks(self):
    # Here in order to be able to have a block together for all parameters, we
    # create a non-existing (in the original graph) generic layer tag equation.
    assert self._jaxpr is not None

    jax_version = (
        jax.__version_info__ if hasattr(jax, "__version_info__")
        else tuple(map(int, jax.__version__.split("."))))

    if jax_version > (0, 3, 4):
      self._blocks = (curvature_blocks.NaiveFull(
          layer_tag_eq=tags.LayerTagEqn(
              primitive=tags.generic,
              invars=list(self._jaxpr.params_vars_flat),
              outvars=list(self._jaxpr.params_vars_flat),
              params={},
              effects=jax.core.no_effects,
              source_info=jax.core.source_info_util.new_source_info()
          ),
          name="ExactCurvature"
      ),)

    else:
      self._blocks = (curvature_blocks.NaiveFull(
          layer_tag_eq=tags.LayerTagEqn(
              primitive=tags.generic,
              invars=list(self._jaxpr.params_vars_flat),
              outvars=list(self._jaxpr.params_vars_flat),
              params={},
              source_info=jax.core.source_info_util.new_source_info()  # pytype: disable=missing-parameter
          ),
          name="ExactCurvature"
      ),)

  def _compute_losses_vjp(self, func_args):

    # For some reason pytype can't detect that this attribute exists from the
    # super class.
    losses, losses_vjp = self._vjp(func_args)  # pytype: disable=attribute-error

    def modified_losses_jvp(vjp_vec):

      blocks_info = losses_vjp(vjp_vec)

      tangents = [block["params_tangent"] for block in blocks_info]
      tangents = jax.tree_util.tree_leaves(tangents)
<<<<<<< HEAD
      # Need to reorder all of the block information to follow the canonical
      # order of variables
      params_vars = BlockDiagonalCurvature.params_vector_to_blocks_vectors(
          self, self._jaxpr.params_vars)
      order = np.argsort([p.count for p in jax.tree_util.tree_leaves(params_vars)])
=======

      # Need to reorder all of the block information to follow the canonical
      # order of variables
      params_vars = BlockDiagonalCurvature.params_vector_to_blocks_vectors(
          self, self.jaxpr.params_vars)
      order = np.argsort([p.count
                          for p in jax.tree_util.tree_leaves(params_vars)])

>>>>>>> aa608d00
      return [dict(params_tangent=tuple(tangents[i] for i in order))]

    return losses, modified_losses_jvp

  def params_vector_to_blocks_vectors(
      self,
      parameter_structured_vector: utils.Params,
  ) -> Tuple[Tuple[chex.Array, ...]]:
<<<<<<< HEAD
    return jax.tree_util.tree_leaves(parameter_structured_vector),
=======

    return (tuple(jax.tree_util.tree_leaves(parameter_structured_vector)),)
>>>>>>> aa608d00

  def blocks_vectors_to_params_vector(
      self,
      blocks_vectors: Sequence[Sequence[chex.Array]],
  ) -> utils.Params:

    assert len(blocks_vectors) == self.num_blocks
<<<<<<< HEAD
    if self._jaxpr is not None:
      return jax.tree_util.tree_unflatten(self._jaxpr.params_tree, blocks_vectors[0])
    else:
      raise ValueError("You must initialize the estimator first.")
=======

    return jax.tree_util.tree_unflatten(
        self.jaxpr.params_tree, blocks_vectors[0])
>>>>>>> aa608d00

  def update_curvature_matrix_estimate(
      self,
      state: BlockDiagonalCurvature.State,
      ema_old: chex.Numeric,
      ema_new: chex.Numeric,
      batch_size: chex.Numeric,
      rng: chex.PRNGKey,
      func_args: utils.FuncArgs,
      pmap_axis_name: Optional[str],
      estimation_mode: Optional[str] = None,
  ) -> curvature_blocks.Full.State:

    rng = jax.random.split(rng, batch_size)

    def single_state_update(
        index: chex.Numeric,
        state_: curvature_blocks.Full.State
    ) -> curvature_blocks.Full.State:

      is_first = index == 0
      args = list(func_args)

      # Index the batch for the `index` arguments.
<<<<<<< HEAD
      args[self._batch_index] = jax.tree_util.tree_map(lambda x: x[index][None],
                                             args[self._batch_index])
=======
      args[self._batch_index] = jax.tree_util.tree_map(
          lambda x: x[index][None], args[self._batch_index])

>>>>>>> aa608d00
      return BlockDiagonalCurvature.update_curvature_matrix_estimate(
          self,
          state=state_,
          ema_old=is_first * ema_old + (1 - is_first) * 1.0,
          ema_new=ema_new / batch_size,
          batch_size=1,
          rng=rng[index],
          func_args=args,
          pmap_axis_name=pmap_axis_name,
          estimation_mode=estimation_mode,
      )

    return jax.lax.fori_loop(0, batch_size, single_state_update, state)

  def update_cache(
      self,
      state: BlockDiagonalCurvature.State,
      identity_weight: chex.Numeric,
      exact_powers: Optional[curvature_blocks.ScalarOrSequence],
      approx_powers: Optional[curvature_blocks.ScalarOrSequence],
      eigenvalues: bool,
      pmap_axis_name: Optional[str],
  ) -> curvature_blocks.Full.State:

    block_state = self.blocks[0].update_cache(
        state=state.blocks_states[0],
        identity_weight=identity_weight,
        exact_powers=exact_powers,
        approx_powers=approx_powers,
        eigenvalues=eigenvalues,
        pmap_axis_name=pmap_axis_name,
    )

    return BlockDiagonalCurvature.State(blocks_states=(block_state,))<|MERGE_RESOLUTION|>--- conflicted
+++ resolved
@@ -139,17 +139,7 @@
 
   def batch_size(self, func_args: utils.FuncArgs) -> chex.Numeric:
     """The expected batch size given a list of loss instances."""
-<<<<<<< HEAD
-    del cls  # Unused
-    loss_inputs = jax.tree_util.tree_leaves([loss.inputs for loss in losses])
-    batch_size = loss_inputs[0].shape[0]
-    if not all(loss_in.shape[0] == batch_size for loss_in in loss_inputs):
-      raise ValueError("Not all registered losses have the same first dimension"
-                       " size of their first input.")
-    return batch_size
-=======
     return self._batch_size_extractor(func_args[-1], False)
->>>>>>> aa608d00
 
   @classmethod
   def _multiply_loss_fisher(
@@ -264,13 +254,8 @@
     assert len(losses1) == len(losses2)
     for loss1, loss2 in zip(losses1, losses2):
       assert isinstance(loss1, type(loss2))
-<<<<<<< HEAD
-      inputs1 = jax.tree_util.tree_flatten(loss1.inputs)[0]
-      inputs2 = jax.tree_util.tree_flatten(loss2.inputs)[0]
-=======
       inputs1 = jax.tree_util.tree_leaves(loss1.parameter_dependants)
       inputs2 = jax.tree_util.tree_leaves(loss2.parameter_dependants)
->>>>>>> aa608d00
       for in1, in2 in zip(inputs1, inputs2):
         assert in1.shape == in2.shape
         assert in1.dtype == in2.dtype
@@ -993,11 +978,7 @@
   def params_structure_vector_of_indices(self) -> utils.Params:
     """A tree structure with parameters replaced by their indices."""
     return jax.tree_util.tree_unflatten(
-<<<<<<< HEAD
-        self._jaxpr.params_tree, range(len(self._jaxpr.params_vars_flat))
-=======
         self.jaxpr.params_tree, range(len(self.jaxpr.params_vars_flat))
->>>>>>> aa608d00
     )
 
   @property
@@ -1024,13 +1005,9 @@
         params_block_index[index] = i
 
     assert all(x is not None for x in params_block_index)
-<<<<<<< HEAD
-    return jax.tree_util.tree_unflatten(self._jaxpr.params_tree, params_block_index)
-=======
 
     return jax.tree_util.tree_unflatten(
         self.jaxpr.params_tree, params_block_index)
->>>>>>> aa608d00
 
   @property
   def num_params_variables(self) -> int:
@@ -1047,12 +1024,8 @@
       parameter_structured_vector: utils.Params,
   ) -> Tuple[Tuple[chex.Array, ...]]:
     """Splits the parameters to values for each corresponding block."""
-<<<<<<< HEAD
-    params_values_flat = jax.tree_util.tree_flatten(parameter_structured_vector)[0]
-=======
 
     params_values_flat = jax.tree_util.tree_leaves(parameter_structured_vector)
->>>>>>> aa608d00
     blocks_vectors: List[Tuple[chex.Array, ...]] = []
 
     for indices in self.jaxpr.layer_indices:
@@ -1084,12 +1057,8 @@
         values_flat[i] = v
 
     assert not any(v is None for v in values_flat)
-<<<<<<< HEAD
-    return jax.tree_util.tree_unflatten(self._jaxpr.params_tree, values_flat)
-=======
 
     return jax.tree_util.tree_unflatten(self.jaxpr.params_tree, values_flat)
->>>>>>> aa608d00
 
   def _finalize(self, func_args: utils.FuncArgs):
     self._jaxpr = self._vjp(func_args, return_only_jaxpr=True)
@@ -1298,15 +1267,10 @@
       #     estimate_k = 1.0 * estimate_k-1 + (ema_new/n) * n*estimate_index_k^2
       #     weight_k = 1.0 * weight_k-1 + (ema_new/n)
       # Which is mathematically equivalent to the original version.
-<<<<<<< HEAD
-      zero_tangents = jax.tree_util.tree_map(jnp.zeros_like,
-                                   list(loss.inputs for loss in losses))
-=======
 
       zero_tangents = jax.tree_util.tree_map(
           jnp.zeros_like, list(loss.parameter_dependants for loss in losses))
 
->>>>>>> aa608d00
       if estimation_mode == "fisher_exact":
         shapes = [l.fisher_factor_inner_shape[1:] for l in losses]
       else:
@@ -1333,15 +1297,10 @@
             # In the special case of only one parameter, it still needs to be a
             # tuple for the tangents.
             vjp_vec[i] = (vjp_vec[i],)
-<<<<<<< HEAD
-          vjp_vec[i] = jax.tree_util.tree_map(lambda x: x * jnp.sqrt(total_num_indices),
-                                    vjp_vec[i])
-=======
 
           vjp_vec[i] = jax.tree_util.tree_map(
               lambda x: x * jnp.sqrt(total_num_indices), vjp_vec[i])
 
->>>>>>> aa608d00
           state = update_blocks(tuple(vjp_vec), state, ema_old, ema_new)
 
           ema_old = 1.0
@@ -1545,13 +1504,6 @@
 
       tangents = [block["params_tangent"] for block in blocks_info]
       tangents = jax.tree_util.tree_leaves(tangents)
-<<<<<<< HEAD
-      # Need to reorder all of the block information to follow the canonical
-      # order of variables
-      params_vars = BlockDiagonalCurvature.params_vector_to_blocks_vectors(
-          self, self._jaxpr.params_vars)
-      order = np.argsort([p.count for p in jax.tree_util.tree_leaves(params_vars)])
-=======
 
       # Need to reorder all of the block information to follow the canonical
       # order of variables
@@ -1560,7 +1512,6 @@
       order = np.argsort([p.count
                           for p in jax.tree_util.tree_leaves(params_vars)])
 
->>>>>>> aa608d00
       return [dict(params_tangent=tuple(tangents[i] for i in order))]
 
     return losses, modified_losses_jvp
@@ -1569,12 +1520,8 @@
       self,
       parameter_structured_vector: utils.Params,
   ) -> Tuple[Tuple[chex.Array, ...]]:
-<<<<<<< HEAD
-    return jax.tree_util.tree_leaves(parameter_structured_vector),
-=======
 
     return (tuple(jax.tree_util.tree_leaves(parameter_structured_vector)),)
->>>>>>> aa608d00
 
   def blocks_vectors_to_params_vector(
       self,
@@ -1582,16 +1529,9 @@
   ) -> utils.Params:
 
     assert len(blocks_vectors) == self.num_blocks
-<<<<<<< HEAD
-    if self._jaxpr is not None:
-      return jax.tree_util.tree_unflatten(self._jaxpr.params_tree, blocks_vectors[0])
-    else:
-      raise ValueError("You must initialize the estimator first.")
-=======
 
     return jax.tree_util.tree_unflatten(
         self.jaxpr.params_tree, blocks_vectors[0])
->>>>>>> aa608d00
 
   def update_curvature_matrix_estimate(
       self,
@@ -1616,14 +1556,9 @@
       args = list(func_args)
 
       # Index the batch for the `index` arguments.
-<<<<<<< HEAD
-      args[self._batch_index] = jax.tree_util.tree_map(lambda x: x[index][None],
-                                             args[self._batch_index])
-=======
       args[self._batch_index] = jax.tree_util.tree_map(
           lambda x: x[index][None], args[self._batch_index])
 
->>>>>>> aa608d00
       return BlockDiagonalCurvature.update_curvature_matrix_estimate(
           self,
           state=state_,
